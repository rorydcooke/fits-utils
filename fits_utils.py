#! /usr/bin/env python

"""
fits-utils module

This module contains various functions for the reduction, alignment and stacking
of raw astronomical frames using the FITS file formatting standard. It is an
extension of the astropy module, and utilises many of its basic functions to
perform more complicated operations.

The raw files are stored in the "dat/" folder, which is read-only; science
frames are written to and read from in the "sci/" folder; temporary files
(including master dark and flat fields) are written to and read from the "tmp/"
directory; and stacked images are written to and read from the "sta/" directory.

This module utilises the configparser module in order to generate a "config.ini"
file. This file can be populated by the user with a target ID, standard star ID,
and observing bands. The module can then use these parameters to parse the
"raw/" directory and sort FITS files into lists with specific integration times
and bands. The images can then be reduced and written out to FITS files.

By convention, imported:

import fits-utils as fu
"""

import numpy as np
import matplotlib.pyplot as plt
import configparser

from matplotlib.colors import LogNorm
from scipy.stats import mode
from pathlib import Path
from astropy.io import fits
from os import walk

def gen_config():
    config = configparser.ConfigParser()
    config['TELESCOPE'] = {'Size': '15'}
    config['DATA SETTINGS'] = {'Standard Star A': 'bd62',
                               'Standard Star B': 'bd25',
                               'Target ID': 'm52',
                               'Bands': 'g, r, u'}
    with open('config.ini', 'w') as configfile:
        config.write(configfile)

def get_lists(dir):
    """
    Sorts fits files into lists.
    Function to create lists of darks, flats, targets, and standard stars. Each
    list contains a dictionary and is constructed by the add_to_list method.
    The configparser package is used to read a .ini file containing settings
    that may be changed by the user in a text editor.

    The function loops through the specified directory and assigns .fits files
    to the lists if they match data in the config.ini file.

    Args:
        dir (str): The path of the directory to be used.

    Returns:
        dark_list (list): The list of "dark" .fits files.
        flat_list (list): The list of "flat" .fits files.
        target_list (list): The list of "target" .fits files.
        standard_star_list (list): The list of "standard stars" .fits files.
    """
    #: list: Initially empty lists for containing dicts
    dark_list = []
    flat_list = []
    target_list = []
    standard_star_list = []
    def add_to_list(array, filename, **kwargs):
        """
        Adds file data to lists of dictionaries.

        Function to construct a dictionary for a fits file containing a filename
        key and keys for other optional information: integration time and band.
        The dictionary is appended to a specific list.

        Args:
            array (list): The list to append the dictionary to.
            filename (str): The name of the fits file.
            **kwargs: Arbitrary keyword arguments.
        """
        #: dict of str: Holds keys and values for filename and optional keys
        new_dict = {
            "filename": filename
        }
        for key, value in kwargs.items():
             new_dict[key] = value
        array.append(new_dict)
    #: ConfigParser: Contains setup data stored in .ini file.
    config = configparser.ConfigParser()
    config.read("config.ini")
    data_settings = config["DATA SETTINGS"]
    _, _, filenames = next(walk(dir), (None, None, []))
    for filename in filenames:
        if filename.endswith(".fits"):
            name_str = filename.split("_")
            if name_str[0].lower() == "dark":
                add_to_list(dark_list, filename, integration_time = name_str[1])
            elif name_str[0].lower() == "flat":
                add_to_list(flat_list, filename, integration_time = name_str[2], band = name_str[1])
            elif name_str[0].lower() == data_settings["standard star a"] or name_str[0].lower() == data_settings["standard star b"]:
                add_to_list(standard_star_list, filename, integration_time = name_str[2], band = name_str[1])
            elif name_str[0].lower() == data_settings["target id"]:
                add_to_list(target_list, filename, integration_time = name_str[2], band = name_str[1])
    return dark_list, flat_list, target_list, standard_star_list

def load_fits(**kwargs):
    """
    Receives a directory path and .fits filename parameters. Parses the
    directory for files matching the naming parameters and loads matched files
    into a list of astropy.fits objects. Returns the list.
    """
    path = kwargs.get("path")
    # year = kwargs.get("year")
    band = kwargs.get("band")
    target_id = kwargs.get("target")
    images = []
    for root, dir, files in walk(path):
        for filename in files:
            if "left" in filename:
                pass
            elif "attempt" in filename:
                pass
            elif target_id in filename and band in filename:
                int_time = filename.split("_")[2][:-1]
                print(target_id, band, int_time, " matched ", filename)
                with fits.open(root+filename) as hdul:
                    new_image = {}
                    new_image["int_time"] = int_time
                    new_image["target"] = target_id
                    new_image["filename"] = filename
                    new_image["data"] = hdul[0].data
                    images.append(new_image)
    # Check that all the sizes of the loaded fits objects match.
    x_sizes, y_sizes = [], []
    for image in images:
        x_sizes.append(image["data"].shape[0])
        y_sizes.append(image["data"].shape[1])
    # If all fits object dimensions match, return the existing list of objects.
    if all(x==x_sizes[0] for x in x_sizes) and all(y==y_sizes[0] for y in y_sizes):
        return(images)
    # If not, cast them into arrays of zeros with matching dimensions and copy
    # the header data over to the newly created fits objects.
    else:
        print("Imported image dimensions do not match! Framing with zeros.")
        framed_images = []
        for image in images:
            framed_image = {}
            framed_image["data"] = np.zeros((max(x_sizes),max(y_sizes)))
            framed_image["data"][:image["data"].shape[0],:image["data"].shape[1]] = image["data"]
            framed_image["int_time"] = image["int_time"]
            framed_image["target"] = image["target"]
            framed_image["filename"] = image["filename"]
            framed_images.append(framed_image)
        return(framed_images)

def average_frame(filelist, **kwargs):
    """
    Recieves a list of .fits images and returns either their mean or median as
    a HDUList object, depending upon the value of keyword argument "average=".
    Uses either the astropy or the pyraf module depending upon the value of the
    keyword argument "mode=".

    Args:
        filelist (list): list of HDUList.
        **kwargs: Arbitrary keyword arguments.
    Returns:
        average (HDUList): object containing HDUList that can be written to a
            file.
    """
    if kwargs.get("mode") == "astropy":
        if kwargs.get("average") == "mean":
            for file_object in filelist:
                average += file_object
            average = average / len(filelist)
        if kwargs.get("average") == "median":
            # Check that all the images are of the same dimensions.
            ra_pix = len(filelist[0])
            dec_pix = len(filelist[0][0])
            for file_object in filelist:
                if ra_pix != len(file_object):
                    print("Warning! Image dimensions do not match!\n")
                    break
                if dec_pix != len(file_object[0]):
                    print("Warning! Image dimensions do not match!\n")
                    break
            # Initialise empty array and populates it with median values.
            average = np.zeros((ra_pix, dec_pix))
            for i in range(ra_pix):
                for j in range(dec_pix):
                    counts = []
                    for file_object in filelist:
                        counts.append(file_object[i][j])
                    average[i][j] = median(counts)
        return average

def write_out_fits(image, filename):
    """
    Creates a header for an ndarray of reduced data and then creates a new fits
    file of this data.

    Args:
        image (ndarray): reduced data to be written to fits file.
        filename (string): name (and location) of new fits file.
    """
    hdul = fits.HDUList([fits.PrimaryHDU(image["data"])])
    hdul.writeto(filename, overwrite=True)

def normalise_flat(flat_array):
    """
    Normalises the data in a flat frame by dividing each data value by the modal
    value.

    Args:
        flat_array (ndarray): flat data to be normalised.
    Returns:
        normalised_flat (ndarray): new normalised flat data.
    """
    normalised_flat = flat_array / mode(flat_array, axis=None)[0][0]
    return normalised_flat

def max_value_centroid(image_data, **kwargs):
    """
    Receives an image array and returns the coordinates of the brightest pixel
    in that image array.

    Args:
        image_data (2darray): The image array to be searched.
    Returns:
        (x_max,y_max) (tuple): pixel coordinates of the maximum value of the
            image array.
    """
    x_max, y_max = np.where(image_data == np.amax(image_data))
    return((x_max[0], y_max[0]))

def custom_roll(array, axis=0):
    """Getting sum of nearest neighbours for each value in an array.

    For each value in an ndarray, sums the nearest neighbours around that
    position for one axis. Pads array with zeroes, aligns array with dstack and
    roll.

    Args:
        array (ndarray): Array to be passed over.
        axis (int): Specific axis to be rolled over. Defaults to 0.

    """
    no = 3
    array = array.T if axis==1 else array
    padding = np.zeros((no-1, array.shape[1]))
    array = np.concatenate([array, padding], axis=0)
    neighbours = np.dstack([np.roll(array, i, axis=0) for i in range(no)])
    array = neighbours.sum(2)[1:-1, :]
    array = array.T if axis==1 else array
    return array

def create_mask(image_data, **kwargs):
    # Offset image so that all values are positive
    offset_data = image_data + np.abs(np.amin(image_data))
    mask = np.empty(offset_data.shape)
    if kwargs.get("condition") == "neighbors":
        sum_of_neighbours = custom_roll(custom_roll(offset_data), axis=1) - offset_data
        mask = offset_data > sum_of_neighbours
    # Invalidate values that fall below a certain threshold (fast).
    if kwargs.get("condition") == "threshold":
        max_value = np.amax(offset_data)
        for i in range(offset_data.shape[0]):
            for j in range(offset_data.shape[1]):
                if offset_data[i,j] <= 0.67 * max_value:
                    mask[i,j] = 1
                else:
                    mask[i,j] = 0
    if "border" in list(kwargs.keys()):
        size = kwargs.get("border")
        mask[:size,:] = 1
        mask[-size:,:] = 1
        mask[:,:size] = 1
        mask[:,-size:] = 1
    return(mask)

def smooth(image_data, size, **kwargs):
    from scipy.ndimage import gaussian_filter
    smoothed_image = gaussian_filter(image_data, size)
    return(smoothed_image)

def weighted_mean_2D(cutout,**kwargs):
    """
    Recieves an argument of type ndarray and returns a tuple of the weighted
    mean centroid of the object contained in the cutout.

    Args:
        cutout (ndarray): portion of fits full ndarray.
    Returns:
        x_avg (int): weighted mean of x values.
        y_avg (int): weighted mean of y values.
    """
    cutout += np.abs(np.amin(cutout))
    x_sum = np.sum(cutout, axis=0)
    y_sum = np.sum(cutout, axis=1)
    x_avg = np.average(range(x_sum.size), weights=x_sum)
    y_avg = np.average(range(y_sum.size), weights=y_sum)
    if kwargs.get("floor") == True:
        return((int(np.floor(x_avg)), int(np.floor(y_avg))))
    else:
        return((x_avg, y_avg))

def hybrid_centroid(image_data, **kwargs):
    """
    Recieves an array of image data and returns the pixel coordinates of the
    centroid of the brightest star in the frame. Makes an initial guess at the
    position of the star by finding the maximum value in the array, then
    performs a weighted mean in two dimensions about the guess for finer accuracy.

    Args:
        image_data (2darray): array of image data containing reference star.
        size (int): the radius of the reference star, in pixels. Used to create
            cutout of appropriate size.
    Returns:
        (x_avg,y_avg) (tuple): pixel coordinates of the centroid of the
            brightest star in the image array.
    """
    size = kwargs.get("size")
    # Attempt to invalidate pixels which may confuse the initial guess.
    if kwargs.get("filter") == "mask":
        mask_array = create_mask(image_data, condition="neighbors", border=size)
        masked_data = np.ma.array(image_data, mask=mask_array)
        x_max, y_max = max_value_centroid(masked_data)
    # Attempt to smooth out pixels which may confuse the initial guess.
    elif kwargs.get("filter") == "gaussian":
        x_max, y_max = max_value_centroid(smooth(image_data, size))
    # A hybrid method for aligning very faint images.
    elif kwargs.get("filter") == "combined":
        smoothed_data = smooth(image_data, size)
        mask_array = create_mask(smoothed_data, condition="neighbors", border=100)
        masked_data = np.ma.array(smoothed_data, mask=mask_array)
        x_max, y_max = max_value_centroid(masked_data)
        if x_max == 50:
            # print("\nimage_data: ",image_data.shape)
            # print("smooth_data: ", smoothed_data.shape)
            # print("masked_data: ", masked_data.shape)
            # print("initial guess: ", x_max, y_max)
            plt.imshow(image_data, norm=LogNorm())
            plt.show()
            plt.imshow(smoothed_data, norm=LogNorm())
            plt.show()
            plt.imshow(mask_array, norm=LogNorm())
            plt.show()
            plt.imshow(masked_data, norm=LogNorm())
            plt.show()
    # Get the maximum value of the cutout as an initial guess.
    else:
        x_max, y_max = max_value_centroid(image_data)
    # Create a smaller cutout around the initial guess.
    cutout = np.array(image_data[
                x_max-size if x_max > size else 0:x_max+size if x_max+size < image_data.shape[0] else image_data.shape[0],
                y_max-size if y_max > size else 0:y_max+size if y_max+size < image_data.shape[1] else image_data.shape[1]
                ])
    # Get the mean weighted average of the smaller cutout.
    x_new, y_new = weighted_mean_2D(cutout, floor=True)
    # Map the centroid back to coordinates of original cutout.
    x_avg = x_max - size + x_new
    y_avg = y_max - size + y_new
    return((x_avg, y_avg))

def align(images, **kwargs):
    """
    Recieves a list of image arrays containing a common object to use for
    alignment of the image stack. Returns a list of image arrays of different
    size, aligned, and with zero borders where the image has been shifted.

    Args:
        images (list of dict): Frames to be aligned.

    Returns:
        aligned_images (list of dict): new frames that have been aligned and can
            be stacked.
    """
    # Boolean, whether or not to mask images for hot pixels on the detector.
    filter = kwargs.get("filter")
    # Find the centroid of the reference star in each image.
    x_centroids, y_centroids = [], []
    print("---Beginning Alignment---")
    counter = 0
    for image in images:
        counter += 1
        print("---Finding Centre {} of {}".format(counter, len(images)), end="\r")
        centroid = hybrid_centroid(image["data"], size=50, filter=filter)
        x_centroids.append(centroid[0])
        y_centroids.append(centroid[1])
        image["XCENT"] = centroid[0]
        image["YCENT"] = centroid[1]
    print()
    max_pos = (max(x_centroids), max(y_centroids))
    min_pos = (min(x_centroids), min(y_centroids))
    max_dif = (max_pos[0]-min_pos[0], max_pos[1]-min_pos[1])
    # Create new stack of aligned images using the centroid in each frame.
    aligned_images = []
    for image in images:
        # Create new array containing aligned image data.
        aligned_image_data = np.zeros((image["data"].shape[0]+max_dif[0], image["data"].shape[1]+max_dif[1]))
        centroid = (image["XCENT"], image["YCENT"])
        disp = (max_pos[0] - centroid[0], max_pos[1] - centroid[1])
        aligned_image_data[disp[0]:disp[0]+image["data"].shape[0],disp[1]:disp[1]+image["data"].shape[1]] = image["data"]
        # Create new image dictionary and copy over header data from image.
        aligned_image = {}
        aligned_image["int_time"] = image["int_time"]
        aligned_image["target"] = image["target"]
        aligned_image["filename"] = image["filename"]
        aligned_image["data"] = aligned_image_data
        # Add the new aligned image dictionary to a list to be returned.
        aligned_images.append(aligned_image)
    print("---Alignment Complete---")
    return(aligned_images)

def stack(aligned_image_stack, **kwargs):
    """
    Receives a list of aligned images and returns their summation along the axis
    of the list.

    Args:
        aligned_image_stack (list of dict): aligned frames ready to be stacked.
    Returns:
        stacked_image (dict): new combined single frame.
    """
    # Check that the aligned images to be stacked have matching dimensions.
    for image in aligned_image_stack:
        if image["data"].shape != aligned_image_stack[0]["data"].shape:
            print("Aligned image dimensions do not match!")
            break

    # If all dimensions match, initialise an empty array with those dimensions
    # into which aligned images are stacked.
    stacked_image_data = np.zeros(aligned_image_stack[0]["data"].shape)

    if kwargs.get("correct_exposure") == True:
        # Initialise array with second axis for storing exposure/pixel.
        rows, cols = aligned_image_stack[0]["data"].shape
        total_int_time = np.zeros((rows, cols))
        for image in aligned_image_stack:
            # Extract integration time from header and stack the image.
            total_int_time += int(image["int_time"][:-1])
            stacked_image_data += image["data"]
        # Correct the image data for exposure time of each pixel.
        exposure_corrected_data = np.floor(stacked_image_data / total_int_time)
        # Create new dict containing exposure corrected stack. Note the int_time
        # is now an array of exposure times for each pixel!
        exposure_corrected_stack = {}
        exposure_corrected_stack["data"] = exposure_corrected_data
        return(exposure_corrected_stack)
    else:
        for image in aligned_image_stack:
            stacked_image_data += image["data"]
        stacked_image = {}
        stacked_image["data"] = stacked_image_data
        return(stacked_image)

def rgb(image_r, image_g, image_b):
    """
        Recieves three arrays of equal size. Maps these values to RGB values
        using the Lupton algorithm and displays the resulting image.
        # TODO: Retrieve the source for this algorithm.
    """
    from astropy.visualization import make_lupton_rgb
    rgb_image = make_lupton_rgb(image_r, image_g, image_b, Q=10, stretch=1000.)
    plt.imshow(rgb_image)
    plt.show()

def reduce_raws(raw_list, master_dark_frame, master_flat_frame, dir):
    """
    Reduces raw images into science images. This function loops through a
    list of raws. Each raw image is dark subtracted and then flat divided.

    Args:
        raw_list (list): Raw ndarray objects.
        master_dark_frame (dict): Dark ndarrays.
        master_flat_frame (dict): Flat ndarrays.
        dir (directory): Location of .fits files to be reduced.
    Returns:
        science_list (list): Reduced ndarray objects.
    """
    #: list of ndarray: Empty list for reduced images.
    science_list = {}
    for raw in raw_list:
        print("Reducing {} of {} images.".format(len(science_list), len(raw_list)), end="\r"),
        with fits.open(dir / raw["filename"]) as hdul:
            #: ndarray: Dark subtracted image data
            ds_data = np.subtract(hdul[0].data, master_dark_frame[raw["integration_time"]])
            science_list[raw["filename"]] = np.divide(ds_data, master_flat_frame[raw["band"]])
    print("\nDone!")
    return science_list

<<<<<<< HEAD
def get_mag(flux, flux_err, zpoint):
    mag = zpoint - (2.5*np.log(flux)/np.log(10))
    mag_err = (-2.5/np.log(10))*(flux_err/flux)
    return mag, mag_err

def minimiser(lambda_fit):
    best_lambda = float(lambda_fit[np.where(lambda_fit[:,1]==np.amin(lambda_fit[:,1]))[0],0])
    return(best_lambda)
=======
def plot_HR(x, y, x_label, y_label, target):
    """Method for plotting a HR diagram.

    Uses matplotlib to create a HR diagram of the magnitudes/colors. The plot is
    a simple scatter plot. Saves the plot to the plots output folder.

    Args:
        x (ndarray): x-values.
        y (ndarray): y-values.
        x_label (str): Label for the x axis. (Magnitude band, or color). Also
            used in filename.
        y_label (str): Label for the y axis. (magnitude band, or color). Also
            used in filename.
        target (str): Name of the target. Used for title and filename.

    """
    #: fig, ax objects: New figure and axis created by matplotlib.
    fig, ax = plt.subplots()
    ax.plot(x, y, 'o', c='black', marksersize=0.75)
    ax.set(
           xlabel=x_label,
           y_label=y_label,
           title='HR Diagram \n {}'.format(target)
    )
    plt.draw()
    plt.show()
    fig.savefig('plots/{}_{}vs{}.png'.format(target, x_label, y_label))
>>>>>>> 9a8eebb5
<|MERGE_RESOLUTION|>--- conflicted
+++ resolved
@@ -492,7 +492,6 @@
     print("\nDone!")
     return science_list
 
-<<<<<<< HEAD
 def get_mag(flux, flux_err, zpoint):
     mag = zpoint - (2.5*np.log(flux)/np.log(10))
     mag_err = (-2.5/np.log(10))*(flux_err/flux)
@@ -501,12 +500,12 @@
 def minimiser(lambda_fit):
     best_lambda = float(lambda_fit[np.where(lambda_fit[:,1]==np.amin(lambda_fit[:,1]))[0],0])
     return(best_lambda)
-=======
+
 def plot_HR(x, y, x_label, y_label, target):
-    """Method for plotting a HR diagram.
-
-    Uses matplotlib to create a HR diagram of the magnitudes/colors. The plot is
-    a simple scatter plot. Saves the plot to the plots output folder.
+    """
+    Method for plotting a HR diagram. Uses matplotlib to create a HR diagram
+    of the magnitudes/colors. The plot is a simple scatter plot. Saves the
+    plot to the plots output folder.
 
     Args:
         x (ndarray): x-values.
@@ -516,7 +515,6 @@
         y_label (str): Label for the y axis. (magnitude band, or color). Also
             used in filename.
         target (str): Name of the target. Used for title and filename.
-
     """
     #: fig, ax objects: New figure and axis created by matplotlib.
     fig, ax = plt.subplots()
@@ -525,8 +523,7 @@
            xlabel=x_label,
            y_label=y_label,
            title='HR Diagram \n {}'.format(target)
-    )
+          )
     plt.draw()
     plt.show()
-    fig.savefig('plots/{}_{}vs{}.png'.format(target, x_label, y_label))
->>>>>>> 9a8eebb5
+    fig.savefig('plots/{}_{}vs{}.png'.format(target, x_label, y_label))